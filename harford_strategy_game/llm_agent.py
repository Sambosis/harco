--- conflicted
+++ resolved
@@ -236,49 +236,6 @@
         if not response_text:
             return {}
 
-<<<<<<< HEAD
-        # Ensure the response starts with '{' … heuristically trim leading / trailing code fences.
-        response_text = self._strip_code_fences(response_text)
-        response_text = response_text.strip()
-
-        # Attempt to parse as JSON first.
-        try:
-            return json.loads(response_text)
-        except json.JSONDecodeError:
-            # Fallback to ast.literal_eval for more lenient parsing
-            # (e.g. Python dicts with single quotes).
-            try:
-                evaluated = ast.literal_eval(response_text)
-                if isinstance(evaluated, dict):
-                    return evaluated
-                else:
-                    # Not a dictionary, which is what we expect for actions.
-                    print(
-                        f"[{self.team_name}] LLM response parsed by ast.literal_eval but was not a dict: {type(evaluated)}"
-                    )
-                    return {}
-            except (ValueError, SyntaxError, MemoryError, TypeError) as ast_err:
-                # `TypeError` can be raised by ast.literal_eval on deeply nested structures.
-                # `MemoryError` if the string is too large / complex.
-                print(
-                    f"[{self.team_name}] LLM response failed both JSON and ast.literal_eval parsing: {ast_err}"
-                )
-                return {}
-
-    def _fallback_pass_action(self, public_view_dict: JSONDict) -> JSONDict:
-        """
-        Generate a "pass" action for every unit controlled by this agent.
-        This is used when the LLM fails to provide a valid response.
-        """
-        pass_actions: JSONDict = {}
-        if "units" in public_view_dict and isinstance(public_view_dict["units"], list):
-            for unit_info in public_view_dict["units"]:
-                if isinstance(unit_info, dict) and unit_info.get("team_id") == self.team_id:
-                    unit_id = unit_info.get("id")
-                    if unit_id:
-                        pass_actions[unit_id] = _PASS_INSTRUCTION
-        return pass_actions
-=======
         # Handle code fence blocks like ```json ... ``` or ``` ... ```
         if "```" in response_text:
             # Find content between code fences
@@ -352,4 +309,3 @@
         
         return fallback_actions
 
->>>>>>> 1f48d2c8
